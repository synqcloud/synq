"use client";

import posthog from "posthog-js";
import { PostHogProvider as PHProvider } from "posthog-js/react";
import { useEffect, useState } from "react";
import { QueryClient, QueryClientProvider } from "@tanstack/react-query";
import { ThemeProvider as NextThemesProvider } from "next-themes";
import { TooltipProvider } from "@synq/ui/component";
import { QuickTransactionProvider } from "@/shared/contexts/quick-transaction-context";

interface SynqProvidersProps {
  children: React.ReactNode;
  initialTheme?: "light" | "dark" | "system";
}

export function SynqProviders({
  children,
  initialTheme = "system",
}: SynqProvidersProps) {
  const [queryClient] = useState(() => new QueryClient());

  useEffect(() => {
    posthog.init(process.env.NEXT_PUBLIC_POSTHOG_KEY!, {
      api_host: "/ingest",
      ui_host: "https://us.posthog.com",
      defaults: '2025-05-24',
      capture_exceptions: true,
      debug: process.env.NODE_ENV === "development",
    });
  }, []);

  return (
<<<<<<< HEAD
    <PHProvider client={posthog}>
      <QueryClientProvider client={queryClient}>
=======
    <QueryClientProvider client={queryClient}>
      <QuickTransactionProvider>
>>>>>>> 94bcbb16
        <NextThemesProvider
          attribute="class"
          defaultTheme={initialTheme}
          enableSystem
          disableTransitionOnChange
        >
          <TooltipProvider>{children}</TooltipProvider>
        </NextThemesProvider>
<<<<<<< HEAD
      </QueryClientProvider>
    </PHProvider>
=======
      </QuickTransactionProvider>
    </QueryClientProvider>
>>>>>>> 94bcbb16
  );
}<|MERGE_RESOLUTION|>--- conflicted
+++ resolved
@@ -23,34 +23,26 @@
     posthog.init(process.env.NEXT_PUBLIC_POSTHOG_KEY!, {
       api_host: "/ingest",
       ui_host: "https://us.posthog.com",
-      defaults: '2025-05-24',
+      defaults: "2025-05-24",
       capture_exceptions: true,
       debug: process.env.NODE_ENV === "development",
     });
   }, []);
 
   return (
-<<<<<<< HEAD
     <PHProvider client={posthog}>
       <QueryClientProvider client={queryClient}>
-=======
-    <QueryClientProvider client={queryClient}>
-      <QuickTransactionProvider>
->>>>>>> 94bcbb16
-        <NextThemesProvider
-          attribute="class"
-          defaultTheme={initialTheme}
-          enableSystem
-          disableTransitionOnChange
-        >
-          <TooltipProvider>{children}</TooltipProvider>
-        </NextThemesProvider>
-<<<<<<< HEAD
+        <QuickTransactionProvider>
+          <NextThemesProvider
+            attribute="class"
+            defaultTheme={initialTheme}
+            enableSystem
+            disableTransitionOnChange
+          >
+            <TooltipProvider>{children}</TooltipProvider>
+          </NextThemesProvider>
+        </QuickTransactionProvider>
       </QueryClientProvider>
     </PHProvider>
-=======
-      </QuickTransactionProvider>
-    </QueryClientProvider>
->>>>>>> 94bcbb16
   );
 }